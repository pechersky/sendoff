--- conflicted
+++ resolved
@@ -133,7 +133,6 @@
     assert "Rec\nord" not in map(str, chain(zip(*records)))
 
 
-<<<<<<< HEAD
 def test_num_atoms_in_double_mol_sdf(double_mol_sdf: Pathy) -> None:
     """The position in the SDF file is how many atoms are in the record.
 
@@ -168,7 +167,8 @@
     for idx, mol in enumerate(parse_sdf(test_999_atom_mol)):
         assert mol.num_atoms() == 999
     assert idx == 1
-=======
+    
+    
 def test_single_mol_newline_write(single_mol_sdf: Pathy) -> None:
     """An sdf block gets written with as many lines as the input.
 
@@ -212,4 +212,3 @@
     assert len(buffer.getvalue().splitlines()) < len(
         open(single_mol_sdf).read().splitlines()
     )
->>>>>>> ae0bfb04
